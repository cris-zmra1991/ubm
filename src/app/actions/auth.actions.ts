
'use server';

import { z } from 'zod';
import { redirect } from 'next/navigation';
<<<<<<< HEAD
import { pool } from '@/lib/db'; 
import type { RowDataPacket } from 'mysql2';
import bcrypt from 'bcryptjs';
import { createSession, deleteSession } from '@/lib/session'; // Reverted to alias path
import { LoginSchema } from '@/app/schemas/auth.schemas';

=======
import { pool } from '@/lib/db'; // Using alias which seems to work for db
import type { RowDataPacket } from 'mysql2';
import bcrypt from 'bcryptjs';
import { createSession, deleteSession } from '@/lib/session'; // Reverted to alias path

const LoginSchema = z.object({
  username: z.string().min(1, { message: 'El nombre de usuario es requerido.' }),
  password: z.string().min(1, { message: 'La contraseña es requerida.' }),
});
>>>>>>> 8b034a7b

export interface LoginFormState {
  message: string | null;
  errors?: {
    username?: string[];
    password?: string[];
    general?: string[];
  };
  success: boolean;
}

export async function handleLogin(
  prevState: LoginFormState,
  formData: FormData
): Promise<LoginFormState> {
  const validatedFields = LoginSchema.safeParse({
    username: formData.get('username'),
    password: formData.get('password'),
  });

  if (!validatedFields.success) {
    return {
      message: 'Campos inválidos.',
      errors: validatedFields.error.flatten().fieldErrors,
      success: false,
    };
  }

  const { username, password } = validatedFields.data;

  if (!pool) {
    console.error('Error: Pool de conexiones no disponible en handleLogin.');
    return {
        message: 'Error del servidor: No se pudo conectar a la base de datos.',
        success: false,
        errors: { general: ['Error de conexión con la base de datos. Por favor, inténtelo más tarde.'] }
    };
  }

  try {
    console.log(`Intentando autenticar para el usuario: ${username}`);
    // TODO: SQL - Actualizar la tabla 'users' para que coincida con la estructura de la aplicación (ej. role_id, status)
    const [rows] = await pool.query<RowDataPacket[]>(
      'SELECT id, username, password_hash, status, role_id FROM users WHERE username = ?',
      [username]
    );

    if (rows.length === 0) {
      console.log(`Usuario no encontrado: ${username}`);
      return {
        message: 'Credenciales inválidas.',
        errors: { general: ['Nombre de usuario o contraseña incorrectos.'] },
        success: false,
      };
    }

    const user = rows[0];

    if (user.status !== 'Activo') {
      console.log(`Cuenta inactiva para el usuario: ${username}`);
      return {
        message: 'Esta cuenta de usuario está inactiva.',
        errors: { general: ['Esta cuenta de usuario está inactiva. Contacte al administrador.'] },
        success: false,
      };
    }

<<<<<<< HEAD
    // TODO: SQL - Implementar bcrypt para comparar contraseñas hasheadas
    // const passwordMatches = await bcrypt.compare(password, user.password_hash);
    const passwordMatches = user.password_hash ? bcrypt.compareSync(password, user.password_hash) : false;


    if (passwordMatches) {
      console.log(`Autenticación exitosa para el usuario: ${user.username}`);
      
=======
    // Comparar la contraseña proporcionada con el hash almacenado
    // TODO: Asegurarse que user.password_hash existe y no es null antes de comparar
    const passwordMatches = user.password_hash ? bcrypt.compareSync(password, user.password_hash) : false;

    if (passwordMatches) {
      console.log(`Autenticación exitosa para el usuario: ${user.username}`);

>>>>>>> 8b034a7b
      try {
        await pool.query('UPDATE users SET lastLogin = CURRENT_TIMESTAMP WHERE id = ?', [user.id]);
      } catch (updateError) {
        console.error('Error al actualizar lastLogin:', updateError);
      }
      
      const sessionPayload = {
        userId: user.id.toString(),
        username: user.username,
<<<<<<< HEAD
        roleId: user.role_id, // Asegúrate que esto venga de la DB
=======
        roleId: user.role_id,
>>>>>>> 8b034a7b
      };
      await createSession(sessionPayload);

    } else {
      console.log(`Contraseña incorrecta para: ${username}`);
      return {
        message: 'Credenciales inválidas.',
        errors: { general: ['Nombre de usuario o contraseña incorrectos.'] },
        success: false,
      };
    }
  } catch (error) {
    console.error('Error durante el proceso de login (MySQL):', error);
    return {
      message: 'Error del servidor durante el inicio de sesión.',
      success: false,
      errors: { general: ['Ocurrió un error inesperado. Por favor, inténtelo más tarde.'] }
    };
  }
  redirect('/'); // Redirigir al dashboard después de un login exitoso
}

export async function handleLogout() {
  await deleteSession();
  redirect('/login');
}<|MERGE_RESOLUTION|>--- conflicted
+++ resolved
@@ -3,24 +3,11 @@
 
 import { z } from 'zod';
 import { redirect } from 'next/navigation';
-<<<<<<< HEAD
 import { pool } from '@/lib/db'; 
 import type { RowDataPacket } from 'mysql2';
 import bcrypt from 'bcryptjs';
 import { createSession, deleteSession } from '@/lib/session'; // Reverted to alias path
 import { LoginSchema } from '@/app/schemas/auth.schemas';
-
-=======
-import { pool } from '@/lib/db'; // Using alias which seems to work for db
-import type { RowDataPacket } from 'mysql2';
-import bcrypt from 'bcryptjs';
-import { createSession, deleteSession } from '@/lib/session'; // Reverted to alias path
-
-const LoginSchema = z.object({
-  username: z.string().min(1, { message: 'El nombre de usuario es requerido.' }),
-  password: z.string().min(1, { message: 'La contraseña es requerida.' }),
-});
->>>>>>> 8b034a7b
 
 export interface LoginFormState {
   message: string | null;
@@ -88,7 +75,6 @@
       };
     }
 
-<<<<<<< HEAD
     // TODO: SQL - Implementar bcrypt para comparar contraseñas hasheadas
     // const passwordMatches = await bcrypt.compare(password, user.password_hash);
     const passwordMatches = user.password_hash ? bcrypt.compareSync(password, user.password_hash) : false;
@@ -96,16 +82,7 @@
 
     if (passwordMatches) {
       console.log(`Autenticación exitosa para el usuario: ${user.username}`);
-      
-=======
-    // Comparar la contraseña proporcionada con el hash almacenado
-    // TODO: Asegurarse que user.password_hash existe y no es null antes de comparar
-    const passwordMatches = user.password_hash ? bcrypt.compareSync(password, user.password_hash) : false;
 
-    if (passwordMatches) {
-      console.log(`Autenticación exitosa para el usuario: ${user.username}`);
-
->>>>>>> 8b034a7b
       try {
         await pool.query('UPDATE users SET lastLogin = CURRENT_TIMESTAMP WHERE id = ?', [user.id]);
       } catch (updateError) {
@@ -115,11 +92,7 @@
       const sessionPayload = {
         userId: user.id.toString(),
         username: user.username,
-<<<<<<< HEAD
         roleId: user.role_id, // Asegúrate que esto venga de la DB
-=======
-        roleId: user.role_id,
->>>>>>> 8b034a7b
       };
       await createSession(sessionPayload);
 
